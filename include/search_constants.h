/*
  Seer is a UCI chess engine by Connor McMonigle
  Copyright (C) 2021  Connor McMonigle

  Seer is free software: you can redistribute it and/or modify
  it under the terms of the GNU General Public License as published by
  the Free Software Foundation, either version 3 of the License, or
  (at your option) any later version.

  Seer is distributed in the hope that it will be useful,
  but WITHOUT ANY WARRANTY; without even the implied warranty of
  MERCHANTABILITY or FITNESS FOR A PARTICULAR PURPOSE.  See the
  GNU General Public License for more details.
  You should have received a copy of the GNU General Public License
  along with this program.  If not, see <http://www.gnu.org/licenses/>.
*/

#pragma once

#include <move.h>
#include <option_parser.h>

#include <algorithm>
#include <array>
#include <cmath>
#include <cstdint>
#include <iostream>
#include <numeric>
#include <sstream>
#include <string>

namespace search {

template <typename T>
inline constexpr T max_logit = static_cast<T>(8);

template <typename T>
inline constexpr T min_logit = static_cast<T>(-8);

template <typename T>
inline constexpr T logit_scale = static_cast<T>(1024);

template <typename T>
inline constexpr T wdl_scale = static_cast<T>(1024);

using depth_type = std::int32_t;

inline constexpr depth_type max_depth = 128;

inline constexpr depth_type max_depth_margin = 8;

using score_type = std::int32_t;

using wdl_type = std::tuple<search::score_type, search::score_type, search::score_type>;

inline constexpr score_type big_number = 8 * logit_scale<score_type>;

inline constexpr score_type max_mate_score = -2 * big_number;

inline constexpr score_type mate_score = max_mate_score - (max_depth + max_depth_margin);

inline constexpr score_type tb_win_score = big_number + 1;

inline constexpr score_type tb_loss_score = -tb_win_score;

inline constexpr score_type draw_score = 0;

inline constexpr score_type aspiration_delta = 20;

inline constexpr score_type stability_threshold = 50;

using counter_type = std::int32_t;

using see_type = std::int32_t;

inline constexpr size_t nodes_per_update = 512;

struct fixed_constants {
  static constexpr bool tuning = false;
  static constexpr depth_type lmr_tbl_dim = 64;
  size_t thread_count_;
  std::array<depth_type, lmr_tbl_dim * lmr_tbl_dim> lmr_tbl{};

  const size_t& thread_count() const { return thread_count_; }

  constexpr depth_type reduce_depth() const { return 3; }
  constexpr depth_type aspiration_depth() const { return 4; }
  constexpr depth_type nmp_depth() const { return 2; }
  constexpr depth_type lmp_depth() const { return 7; }
  constexpr depth_type snmp_depth() const { return 7; }
  constexpr depth_type futility_prune_depth() const { return 6; }
  constexpr depth_type quiet_see_prune_depth() const { return 8; }
  constexpr depth_type noisy_see_prune_depth() const { return 6; }
<<<<<<< HEAD
  constexpr depth_type history_extension_depth() const { return 8; }
  constexpr depth_type singular_extension_depth() const { return 6; }
=======
  constexpr depth_type singular_extension_depth() const { return 7; }
>>>>>>> 92031008
  constexpr depth_type iir_depth() const { return 4; }
  constexpr depth_type prob_prune_depth() const { return 4; }

  constexpr depth_type reduction(const depth_type& depth, const int& move_idx) const {
    constexpr depth_type last_idx = lmr_tbl_dim - 1;
    return lmr_tbl[std::min(last_idx, depth) * lmr_tbl_dim + std::min(last_idx, move_idx)];
  }

  constexpr depth_type nmp_reduction(const depth_type& depth, const score_type& beta, const score_type& value) const {
    return 4 + depth / 6 + std::min(3, (value - beta) / 256);
  }

  constexpr see_type nmp_see_threshold() const { return 200; }

  constexpr depth_type singular_extension_depth_margin() const { return 2; }

  constexpr depth_type singular_search_depth(const depth_type& depth) const { return depth / 2 - 1; }

  constexpr score_type singular_beta(const score_type& tt_score, const depth_type& depth) const {
    return tt_score - 2 * static_cast<score_type>(depth);
  }

  constexpr score_type singular_double_extension_margin() const { return 160; }

  constexpr depth_type prob_prune_depth_margin(const bool& improving) const { return improving ? 3 : 2; }

  constexpr score_type prob_prune_margin() const { return 768; }

  constexpr score_type futility_margin(const depth_type& depth) const {
    assert(depth > 0);
    constexpr score_type m = 1536;
    return m * static_cast<score_type>(depth);
  }

  constexpr score_type snmp_margin(const bool& improving, const bool& threats, const depth_type& depth) const {
    assert(depth > 0);
    constexpr score_type m = 288;
    constexpr score_type b = 128;
    return m * static_cast<score_type>(depth - (improving && !threats)) + (threats ? b : 0);
  }

  constexpr int lmp_count(const bool& improving, const depth_type& depth) const {
    constexpr std::array<int, 8> improving_counts = {0, 5, 8, 12, 20, 30, 42, 65};
    constexpr std::array<int, 8> worsening_counts = {0, 3, 4, 8, 10, 13, 21, 31};
    return improving ? improving_counts[depth] : worsening_counts[depth];
  }

  constexpr see_type quiet_see_prune_threshold(const depth_type& depth) const { return -50 * static_cast<see_type>(depth); }
  constexpr see_type noisy_see_prune_threshold(const depth_type& depth) const { return -100 * static_cast<see_type>(depth); }

  constexpr counter_type history_prune_threshold(const depth_type& depth) const { return -1024 * static_cast<counter_type>(depth * depth); }

  constexpr depth_type history_reduction(const counter_type& history_value) const {
    constexpr depth_type limit = 2;
    const depth_type raw = -static_cast<depth_type>(history_value / 5000);
    return std::clamp(raw, -limit, limit);
  }

  constexpr score_type delta_margin() const {
    constexpr score_type margin = 512;
    return margin;
  }

  constexpr see_type good_capture_prune_see_margin() const { return 300; }
  constexpr score_type good_capture_prune_score_margin() const { return 256; }

  fixed_constants& update_(const size_t& thread_count) {
    thread_count_ = thread_count;
    for (depth_type depth{1}; depth < lmr_tbl_dim; ++depth) {
      for (depth_type played{1}; played < lmr_tbl_dim; ++played) {
        lmr_tbl[depth * lmr_tbl_dim + played] = static_cast<depth_type>(0.75 + std::log(depth) * std::log(played) / 2.25);
      }
    }
    return *this;
  }

  auto options() { return engine::uci_options(); }

  fixed_constants(const size_t& thread_count = 1) { update_(thread_count); }
};

struct tuning_constants : fixed_constants {
  static constexpr bool tuning = true;
  static constexpr depth_type lmr_tbl_dim = 64;

  depth_type reduce_depth_{3};
  double lmr_tbl_bias_{0.75};
  double lmr_tbl_div_{2.25};

  depth_type reduce_depth() const { return reduce_depth_; }

  depth_type reduction(const depth_type& depth, const int& move_idx) const {
    constexpr depth_type last_idx = lmr_tbl_dim - 1;
    return lmr_tbl[std::min(last_idx, depth) * lmr_tbl_dim + std::min(last_idx, move_idx)];
  }

  tuning_constants& update_(const size_t& thread_count) {
    thread_count_ = thread_count;
    for (depth_type depth{1}; depth < lmr_tbl_dim; ++depth) {
      for (depth_type played{1}; played < lmr_tbl_dim; ++played) {
        lmr_tbl[depth * lmr_tbl_dim + played] = static_cast<depth_type>(lmr_tbl_bias_ + std::log(depth) * std::log(played) / lmr_tbl_div_);
      }
    }
    return *this;
  }

  auto options() {
    using namespace engine;
    auto option_reduce_depth =
        option_callback(spin_option("reduce_depth_", reduce_depth_, spin_range{2, 8}), [this](const int d) { reduce_depth_ = d; });

    auto option_lmr_tbl_bias = option_callback(string_option("lmr_tbl_bias_", std::to_string(lmr_tbl_bias_)), [this](const std::string d) {
      std::istringstream ss(d);
      ss >> lmr_tbl_bias_;
      update_(thread_count_);
    });

    auto option_lmr_tbl_div = option_callback(string_option("lmr_tbl_div_", std::to_string(lmr_tbl_div_)), [this](const std::string d) {
      std::istringstream ss(d);
      ss >> lmr_tbl_div_;
      update_(thread_count_);
    });

    return uci_options(option_reduce_depth, option_lmr_tbl_bias, option_lmr_tbl_div);
  }

  tuning_constants(const size_t& thread_count = 1) { update_(thread_count); }
};

#ifdef TUNE
using constants = tuning_constants;
#else
using constants = fixed_constants;
#endif

}  // namespace search<|MERGE_RESOLUTION|>--- conflicted
+++ resolved
@@ -91,12 +91,7 @@
   constexpr depth_type futility_prune_depth() const { return 6; }
   constexpr depth_type quiet_see_prune_depth() const { return 8; }
   constexpr depth_type noisy_see_prune_depth() const { return 6; }
-<<<<<<< HEAD
-  constexpr depth_type history_extension_depth() const { return 8; }
   constexpr depth_type singular_extension_depth() const { return 6; }
-=======
-  constexpr depth_type singular_extension_depth() const { return 7; }
->>>>>>> 92031008
   constexpr depth_type iir_depth() const { return 4; }
   constexpr depth_type prob_prune_depth() const { return 4; }
 
