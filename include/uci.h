--- conflicted
+++ resolved
@@ -221,15 +221,11 @@
 
   void eval() {
     std::lock_guard<std::mutex> os_lk(os_mutex_);
-<<<<<<< HEAD
+    auto evaluator = nnue::eval<weight_type>(&weights_);
     const auto encoding = position.show_pawn_init(nnue::p_eval<weight_type>(&weights_)).propagate(position.turn());
-    const auto score = position.show_init(nnue::eval<weight_type>(&weights_)).evaluate(position.turn(), encoding);
-    os << "score: " << score << std::endl;
-=======
-    auto evaluator = nnue::eval<weight_type>(&weights_);
     position.show_init(evaluator);
     os << "phase: " << position.phase<weight_type>() << std::endl;
-    os << "score(phase): " << evaluator.evaluate(position.turn(), position.phase<weight_type>()) << std::endl;
+    os << "score(phase): " << evaluator.evaluate(position.turn(), encoding, position.phase<weight_type>()) << std::endl;
   }
 
   void probe() {
@@ -246,7 +242,6 @@
     } else {
       std::cout << "fail" << std::endl;
     }
->>>>>>> c236e260
   }
 
   void see() {
