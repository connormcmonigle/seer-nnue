/*
  Seer is a UCI chess engine by Connor McMonigle
  Copyright (C) 2021  Connor McMonigle

  Seer is free software: you can redistribute it and/or modify
  it under the terms of the GNU General Public License as published by
  the Free Software Foundation, either version 3 of the License, or
  (at your option) any later version.

  Seer is distributed in the hope that it will be useful,
  but WITHOUT ANY WARRANTY; without even the implied warranty of
  MERCHANTABILITY or FITNESS FOR A PARTICULAR PURPOSE.  See the
  GNU General Public License for more details.
  You should have received a copy of the GNU General Public License
  along with this program.  If not, see <http://www.gnu.org/licenses/>.
*/

#pragma once

#include <enum_util.h>
#include <nnue_util.h>
#include <search_constants.h>
#include <weights_streamer.h>

#include <cmath>
#include <cstdint>
#include <iostream>
#include <string>

namespace nnue {

constexpr size_t half_ka_numel = 64 * 12 * 64;
constexpr size_t half_pawn_numel = 64 * 2 * 64;
constexpr size_t max_active_half_features = 32;
constexpr size_t max_active_half_pawn_features = 16;

constexpr size_t base_dim = 160;
constexpr size_t p_base_dim = 512;

template <typename T>
struct weights {
  using weight_type = T;
  using p_encoding_type = stack_vector<T, 16>;

  typename weights_streamer<T>::signature_type signature_{0};
  big_affine<T, half_ka_numel, base_dim> w{};
  big_affine<T, half_ka_numel, base_dim> b{};
  big_affine<T, half_pawn_numel, p_base_dim> p_w{};
  big_affine<T, half_pawn_numel, p_base_dim> p_b{};
  stack_affine<T, 2 * base_dim, 16> fc0{};
  stack_affine<T, 2 * p_base_dim, 16> p_fc0{};
  stack_affine<T, 16, 16> fc1{};
  stack_affine<T, 32, 16> fc2{};
  stack_affine<T, 48, 1> fc3{};

  size_t signature() const { return signature_; }

  size_t num_parameters() const {
    return w.num_parameters() + b.num_parameters() + p_w.num_parameters() + p_b.num_parameters() + fc0.num_parameters() + p_fc0.num_parameters() +
           fc1.num_parameters() + fc2.num_parameters() + fc3.num_parameters();
  }

  template <typename streamer_type>
  weights<T>& load(streamer_type& ws) {
    w.load_(ws);
    b.load_(ws);
    p_w.load_(ws);
    p_b.load_(ws);
    fc0.load_(ws);
    p_fc0.load_(ws);
    fc1.load_(ws);
    fc2.load_(ws);
    fc3.load_(ws);
    signature_ = ws.signature();
    return *this;
  }

  weights<T>& load(const std::string& path) {
    auto ws = weights_streamer<T>(path);
    return load(ws);
  }
};

template <typename T, size_t feature_dim, size_t output_dim>
struct feature_transformer {
  const big_affine<T, feature_dim, output_dim>* weights_;
  stack_vector<T, output_dim> active_;
  constexpr stack_vector<T, output_dim> active() const { return active_; }

  void clear() { active_ = stack_vector<T, output_dim>::from(weights_->b); }
  void insert(const size_t idx) { weights_->insert_idx(idx, active_); }
  void erase(const size_t idx) { weights_->erase_idx(idx, active_); }

  feature_transformer(const big_affine<T, feature_dim, output_dim>* src) : weights_{src} { clear(); }
};

template <typename T>
struct p_eval : chess::sided<p_eval<T>, feature_transformer<T, half_pawn_numel, p_base_dim>> {
  using p_encoding_type = typename weights<T>::p_encoding_type;

  const weights<T>* weights_;
  feature_transformer<T, half_pawn_numel, p_base_dim> white;
  feature_transformer<T, half_pawn_numel, p_base_dim> black;

  inline p_encoding_type propagate(const bool& pov) const {
    const auto w_x = white.active();
    const auto b_x = black.active();
    const auto x0 = pov ? splice(w_x, b_x).apply_(relu<T>) : splice(b_x, w_x).apply_(relu<T>);
    return weights_->p_fc0.forward(x0);
  }

  p_eval(const weights<T>* src) : weights_{src}, white{&src->p_w}, black{&src->p_b} {}
};

template <typename T>
struct eval : chess::sided<eval<T>, feature_transformer<T, half_ka_numel, base_dim>> {
  using p_encoding_type = typename weights<T>::p_encoding_type;

  const weights<T>* weights_;
  feature_transformer<T, half_ka_numel, base_dim> white;
  feature_transformer<T, half_ka_numel, base_dim> black;

  inline T propagate(const bool& pov, const p_encoding_type& p_encoding) const {
    const auto w_x = white.active();
    const auto b_x = black.active();
    const auto x0 = pov ? splice(w_x, b_x).apply_(relu<T>) : splice(b_x, w_x).apply_(relu<T>);
    const auto x1 = weights_->fc0.forward(x0).add_(p_encoding.data).apply_(relu<T>);
    const auto x2 = splice(x1, weights_->fc1.forward(x1).apply_(relu<T>));
    const auto x3 = splice(x2, weights_->fc2.forward(x2).apply_(relu<T>));
    return weights_->fc3.forward(x3).item();
  }

<<<<<<< HEAD
  inline search::score_type evaluate(const bool& pov, const p_encoding_type& p_encoding) const {
    const T eval = propagate(pov, p_encoding);
=======
  inline search::score_type evaluate(const bool pov, const T& phase) const {
    constexpr T one = static_cast<T>(1.0);
    constexpr T mg = static_cast<T>(1.1);
    constexpr T eg = static_cast<T>(0.7);

    const T prediction = propagate(pov);
    const T eval = phase * mg * prediction + (one - phase) * eg * prediction;

>>>>>>> c236e260
    const T value = search::logit_scale<T> * std::clamp(eval, search::min_logit<T>, search::max_logit<T>);
    return static_cast<search::score_type>(value);
  }

  eval(const weights<T>* src) : weights_{src}, white{&src->w}, black{&src->b} {}
};

}  // namespace nnue<|MERGE_RESOLUTION|>--- conflicted
+++ resolved
@@ -130,19 +130,14 @@
     return weights_->fc3.forward(x3).item();
   }
 
-<<<<<<< HEAD
-  inline search::score_type evaluate(const bool& pov, const p_encoding_type& p_encoding) const {
-    const T eval = propagate(pov, p_encoding);
-=======
-  inline search::score_type evaluate(const bool pov, const T& phase) const {
+  inline search::score_type evaluate(const bool& pov, const p_encoding_type& p_encoding, const T& phase) const {
     constexpr T one = static_cast<T>(1.0);
     constexpr T mg = static_cast<T>(1.1);
     constexpr T eg = static_cast<T>(0.7);
 
-    const T prediction = propagate(pov);
+    const T prediction = propagate(pov, p_encoding);
     const T eval = phase * mg * prediction + (one - phase) * eg * prediction;
 
->>>>>>> c236e260
     const T value = search::logit_scale<T> * std::clamp(eval, search::min_logit<T>, search::max_logit<T>);
     return static_cast<search::score_type>(value);
   }
