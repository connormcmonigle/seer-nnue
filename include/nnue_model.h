--- conflicted
+++ resolved
@@ -33,10 +33,7 @@
 constexpr size_t half_pawn_numel = 64 * 2 * 64;
 constexpr size_t max_active_half_features = 32;
 constexpr size_t max_active_half_pawn_features = 16;
-<<<<<<< HEAD
-=======
 
->>>>>>> b8ae7229
 constexpr size_t base_dim = 160;
 constexpr size_t p_base_dim = 256;
 
