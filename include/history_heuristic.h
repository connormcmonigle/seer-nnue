/*
  Seer is a UCI chess engine by Connor McMonigle
  Copyright (C) 2021  Connor McMonigle

  Seer is free software: you can redistribute it and/or modify
  it under the terms of the GNU General Public License as published by
  the Free Software Foundation, either version 3 of the License, or
  (at your option) any later version.

  Seer is distributed in the hope that it will be useful,
  but WITHOUT ANY WARRANTY; without even the implied warranty of
  MERCHANTABILITY or FITNESS FOR A PARTICULAR PURPOSE.  See the
  GNU General Public License for more details.
  You should have received a copy of the GNU General Public License
  along with this program.  If not, see <http://www.gnu.org/licenses/>.
*/

#pragma once

#include <apply.h>
#include <chess_types.h>
#include <move.h>
#include <position_history.h>
#include <search_constants.h>

#include <algorithm>
#include <array>
#include <cstdint>
#include <iostream>
#include <type_traits>

namespace chess {

namespace history {

using value_type = search::counter_type;

namespace constants {

inline constexpr size_t num_squares = 64;
inline constexpr size_t num_pieces = 6;

};  // namespace constants

struct context {
  move follow;
  move counter;
  square_set threatened;
};

value_type formula(const value_type& x, const value_type& gain) {
  constexpr value_type history_multiplier = 32;
  constexpr value_type history_divisor = 512;
  return (gain * history_multiplier) - (x * std::abs(gain) / history_divisor);
}

struct butterfly_info {
  static constexpr size_t N = constants::num_squares * constants::num_squares;

  static constexpr bool is_applicable(const context&, const move& mv) { return mv.is_quiet(); }

  static constexpr size_t compute_index(const context&, const move& mv) {
    const size_t from = static_cast<size_t>(mv.from().index());
    const size_t to = static_cast<size_t>(mv.to().index());
    return from * constants::num_squares + to;
  }
};

struct threatened_info {
  static constexpr size_t N = constants::num_squares * constants::num_squares;

  static constexpr bool is_applicable(const context& ctxt, const move& mv) { return ctxt.threatened.is_member(mv.from()) && mv.is_quiet(); }

  static constexpr size_t compute_index(const context&, const move& mv) {
    const size_t from = static_cast<size_t>(mv.from().index());
    const size_t to = static_cast<size_t>(mv.to().index());
    return from * constants::num_squares + to;
  }
};

struct counter_info {
  static constexpr size_t N = constants::num_squares * constants::num_pieces * constants::num_squares * constants::num_pieces;

  static constexpr bool is_applicable(const context& ctxt, const move& mv) { return !ctxt.counter.is_null() && mv.is_quiet(); }

  static constexpr size_t compute_index(const context& ctxt, const move& mv) {
    const size_t p0 = static_cast<size_t>(ctxt.counter.piece());
    const size_t to0 = static_cast<size_t>(ctxt.counter.to().index());
    const size_t p1 = static_cast<size_t>(mv.piece());
    const size_t to1 = static_cast<size_t>(mv.to().index());
    return p0 * constants::num_squares * constants::num_pieces * constants::num_squares + to0 * constants::num_pieces * constants::num_squares +
           p1 * constants::num_squares + to1;
  }
};

struct follow_info {
  static constexpr size_t N = constants::num_squares * constants::num_pieces * constants::num_squares * constants::num_pieces;

  static constexpr bool is_applicable(const context& ctxt, const move& mv) { return !ctxt.follow.is_null() && mv.is_quiet(); }

  static constexpr size_t compute_index(const context& ctxt, const move& mv) {
    const size_t p0 = static_cast<size_t>(ctxt.follow.piece());
    const size_t to0 = static_cast<size_t>(ctxt.follow.to().index());
    const size_t p1 = static_cast<size_t>(mv.piece());
    const size_t to1 = static_cast<size_t>(mv.to().index());
    return p0 * constants::num_squares * constants::num_pieces * constants::num_squares + to0 * constants::num_pieces * constants::num_squares +
           p1 * constants::num_squares + to1;
  }
};

struct capture_info {
  static constexpr size_t N = constants::num_squares * constants::num_pieces * constants::num_pieces;

  static constexpr bool is_applicable(const context&, const move& mv) { return mv.is_capture(); }

  static constexpr size_t compute_index(const context&, const move& mv) {
    const size_t piece = static_cast<size_t>(mv.piece());
    const size_t to = static_cast<size_t>(mv.to().index());
    const size_t capture = static_cast<size_t>(mv.captured());
    return piece * constants::num_squares * constants::num_pieces + to * constants::num_pieces + capture;
  }
};

struct counter_capture_info {
  static constexpr size_t N = constants::num_pieces * constants::num_squares * constants::num_pieces * constants::num_squares * constants::num_pieces;

  static constexpr bool is_applicable(const context& ctxt, const move& mv) { return !ctxt.counter.is_null() && mv.is_capture(); }

  static constexpr size_t compute_index(const context& ctxt, const move& mv) {
    const size_t p0 = static_cast<size_t>(ctxt.counter.piece());
    const size_t to0 = static_cast<size_t>(ctxt.counter.to().index());
    const size_t p1 = static_cast<size_t>(mv.piece());
    const size_t to1 = static_cast<size_t>(mv.to().index());
    const size_t c = static_cast<size_t>(mv.captured());
    return p0 * constants::num_squares * constants::num_pieces * constants::num_squares * constants::num_pieces +
           to0 * constants::num_pieces * constants::num_squares * constants::num_pieces + p1 * constants::num_squares * constants::num_pieces +
           to1 * constants::num_pieces + c;
  }
};

template <typename T>
struct table {
  std::array<value_type, T::N> data_{};

  constexpr bool is_applicable(const context& ctxt, const move& mv) const { return T::is_applicable(ctxt, mv); }

  constexpr const value_type& at(const context& ctxt, const move& mv) const { return data_[T::compute_index(ctxt, mv)]; }
  constexpr value_type& at(const context& ctxt, const move& mv) { return data_[T::compute_index(ctxt, mv)]; }

  constexpr void clear() { data_.fill(value_type{}); }
};

template <typename... Ts>
struct combined {
  std::tuple<table<Ts>...> tables_{};

  constexpr combined<Ts...>& update(const context& ctxt, const move& best_move, const move_list& tried, const search::depth_type& depth) {
    constexpr value_type history_max = 400;

    auto single_update = [&, this](const auto& mv, const value_type& gain) {
      const value_type value = compute_value(ctxt, mv);
      util::apply(tables_, [=](auto& tbl) {
        if (tbl.is_applicable(ctxt, mv)) { tbl.at(ctxt, mv) += formula(value, gain); }
      });
    };

    const value_type gain = std::min(history_max, depth * depth);
    std::for_each(tried.begin(), tried.end(), [single_update, gain](const move& mv) { single_update(mv, -gain); });
    single_update(best_move, gain);

    return *this;
  }

  constexpr void clear() {
    util::apply(tables_, [](auto& tbl) { tbl.clear(); });
  }

  constexpr value_type compute_value(const context& ctxt, const move& mv) const {
    value_type result{};
    util::apply(tables_, [&](const auto& tbl) {
      if (tbl.is_applicable(ctxt, mv)) { result += tbl.at(ctxt, mv); }
    });
    return result;
  }
};

}  // namespace history

using history_heuristic =
<<<<<<< HEAD
    history::combined<history::butterfly_info, history::counter_info, history::follow_info, history::capture_info, history::counter_capture_info>;
=======
    history::combined<history::butterfly_info, history::threatened_info, history::counter_info, history::follow_info, history::capture_info>;
>>>>>>> 9264cd58

struct sided_history_heuristic : sided<sided_history_heuristic, history_heuristic> {
  history_heuristic white;
  history_heuristic black;

  sided_history_heuristic& clear() {
    white.clear();
    black.clear();
    return *this;
  }

  sided_history_heuristic() : white{}, black{} {}
};

}  // namespace chess<|MERGE_RESOLUTION|>--- conflicted
+++ resolved
@@ -186,12 +186,13 @@
 
 }  // namespace history
 
-using history_heuristic =
-<<<<<<< HEAD
-    history::combined<history::butterfly_info, history::counter_info, history::follow_info, history::capture_info, history::counter_capture_info>;
-=======
-    history::combined<history::butterfly_info, history::threatened_info, history::counter_info, history::follow_info, history::capture_info>;
->>>>>>> 9264cd58
+using history_heuristic = history::combined<
+    history::butterfly_info,
+    history::threatened_info,
+    history::counter_info,
+    history::follow_info,
+    history::capture_info,
+    history::counter_capture_info>;
 
 struct sided_history_heuristic : sided<sided_history_heuristic, history_heuristic> {
   history_heuristic white;
