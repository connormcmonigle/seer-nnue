#pragma once

#include <thread>
#include <memory>
#include <atomic>
#include <mutex>
#include <condition_variable>
#include <cstring>
#include <vector>
#include <functional>

#include <nnue_model.h>
#include <board.h>
#include <move.h>
#include <search_constants.h>
#include <search_stack.h>
#include <move_orderer.h>
#include <transposition_table.h>
#include <history_heuristic.h>


namespace chess{


template<bool is_root> struct pv_search_result{};
template<> struct pv_search_result<false>{ using type = search::score_type; };
template<> struct pv_search_result<true>{ using type = std::tuple<search::score_type, move>; };

template<bool is_root>
using pv_search_result_t = typename pv_search_result<is_root>::type;

struct internal_state{
  std::mutex search_mutex{};
  search::stack stack{position_history{}, board::start_pos()};
  sided_history_heuristic hh{};

  std::atomic_bool is_stable{false};
  std::atomic_size_t nodes{};
  std::atomic<search::depth_type> depth{};
  
  std::atomic<search::score_type> score{};
  std::atomic<std::uint32_t> best_move{};
};

template<typename T>
struct external_state{
  const nnue::weights<typename T::weight_type>* weights;
  std::shared_ptr<transposition_table> tt;
  std::shared_ptr<search::constants> constants;
  std::function<void(const T&)> on_iter;

  external_state(
    const nnue::weights<typename T::weight_type>* weights_,
    std::shared_ptr<transposition_table> tt_,
    std::shared_ptr<search::constants> constants_,
    std::function<void(const T&)>& on_iter_
  ) : 
    weights{weights_},
    tt{tt_},
    constants{constants_},
    on_iter{on_iter_} {}
};

template<bool is_active>
struct controlled_loop{
  std::atomic_bool go{false};
  std::atomic_bool kill{false};

  std::mutex control_mutex_{};
  std::condition_variable cv_{};
  std::thread active_;

  void loop_(std::function<void()> f){
    for(;;){
      if(kill.load(std::memory_order_relaxed)){ break; }
      std::unique_lock<std::mutex> control_lk(control_mutex_);
      cv_.wait(control_lk, [this]{ return go.load(std::memory_order_relaxed) || kill.load(std::memory_order_relaxed); });
      if(go && !kill){ f(); }
    }
  }

  void next(){
    std::unique_lock<std::mutex> control_lk(control_mutex_);
    go.store(true);
    control_lk.unlock();
    cv_.notify_one();
  }

  controlled_loop<is_active>& operator=(const controlled_loop<is_active>& other) = delete;
  controlled_loop<is_active>& operator=(controlled_loop<is_active>&& other) = delete;
  controlled_loop(const controlled_loop<is_active>& other) = delete;
  controlled_loop(controlled_loop<is_active>&& other) = delete;

  controlled_loop(std::function<void()> f) : active_([f, this]{ if constexpr(is_active){ loop_(f); } }) {}

  ~controlled_loop(){
    go.store(false);
    std::unique_lock<std::mutex> control_lk(control_mutex_);
    kill.store(true);
    control_lk.unlock();
    cv_.notify_one();
    active_.join();
  }
};

template<typename T, bool is_active=true>
struct thread_worker{
  using weight_type = T;

  external_state<thread_worker<T, is_active>> external;
  internal_state internal{};
  controlled_loop<is_active> loop;

  template<bool is_pv>
  search::score_type q_search(const search::stack_view& ss, const nnue::eval<T>& eval, const board& bd, search::score_type alpha, const search::score_type& beta, const search::depth_type& elevation){
    ++internal.nodes;
    const move_list list = bd.generate_loud_moves();
    const bool is_check = bd.is_check();

    if(list.size() == 0 && is_check){ return ss.effective_mate_score(); }
    if(ss.is_two_fold(bd.hash())){ return search::draw_score; }
    if(bd.is_trivially_drawn()){ return search::draw_score; }

    move_orderer orderer(move_orderer_data{move::null(), move::null(), move::null(), &bd, list, &internal.hh.us(bd.turn())});
    
<<<<<<< HEAD
    if(const std::optional<transposition_table_entry> maybe = external.tt -> find(bd.hash()); maybe.has_value()){
=======
    const std::optional<transposition_table_entry> maybe = tt_ -> find(bd.hash());
    if(maybe.has_value()){
>>>>>>> 53c912b9
      const transposition_table_entry entry = maybe.value();
      const bool is_cutoff = 
        (entry.score() >= beta && entry.bound() == bound_type::lower) ||
        (entry.score() <= alpha && entry.bound() == bound_type::upper);
      if(is_cutoff){ return entry.score(); }
      orderer.set_first(entry.best_move());
    }

    const search::score_type static_eval = [&]{
      const search::score_type val = is_check ? ss.effective_mate_score() : eval.evaluate(bd.turn());
      if(maybe.has_value()){
        if(maybe -> bound() == bound_type::upper && val > maybe -> score()){ return maybe -> score(); }
        if(maybe -> bound() == bound_type::lower && val < maybe -> score()){ return maybe -> score(); }
      }
      return val;
    }();

    if(list.size() == 0 || static_eval >= beta){ return static_eval; }
    if(ss.reached_max_height()){ return static_eval; }
    
    alpha = std::max(alpha, static_eval);
    search::score_type best_score = static_eval;
    move best_move = move::null();
    
    ss.set_hash(bd.hash()).set_eval(static_eval);
    for(const auto& [idx, mv] : orderer){
      assert((mv != move::null()));
      if(!loop.go.load(std::memory_order_relaxed) || best_score >= beta){ break; }
      if(!is_check && bd.see<search::see_type>(mv) < 0){ continue; }
      
      ss.set_played(mv);
      const nnue::eval<T> eval_ = bd.apply_update(mv, eval);
      const board bd_ = bd.forward(mv);  
      const search::score_type score = -q_search<is_pv>(ss.next(), eval_, bd_, -beta, -alpha, elevation + 1);
        
      if(score > best_score){
        best_score = score;
        best_move = mv;
        if(score > alpha){
          if(score < beta){ alpha = score; }
          if constexpr(is_pv) { ss.prepend_to_pv(mv); }
        }
      }
    }

    if(loop.go.load(std::memory_order_relaxed)){
      const bound_type bound = best_score >= beta ? bound_type::lower : bound_type::upper;
      const transposition_table_entry entry(bd.hash(), bound, best_score, best_move, 0);
      external.tt-> insert(entry);
    }
    
    return best_score;
  }

  template<bool is_pv, bool is_root=false>
  auto pv_search(const search::stack_view& ss, const nnue::eval<T>& eval, const board& bd, search::score_type alpha, const search::score_type& beta, search::depth_type depth) -> pv_search_result_t<is_root> {
    auto make_result = [](const search::score_type& score, const move& mv){
      if constexpr(is_root){ return pv_search_result_t<is_root>{score, mv}; }
      if constexpr(!is_root){ return score; }
    };
    
    assert(depth >= 0);

    // step 1. drop into qsearch if depth reaches zero
    if(depth <= 0) { return make_result(q_search<is_pv>(ss, eval, bd, alpha, beta, 0), move::null()); }
    ++internal.nodes;

    // step 2. check if node is terminal
    const move_list list = bd.generate_moves();
    const bool is_check = bd.is_check();
    if(list.size() == 0 && is_check){ return make_result(ss.effective_mate_score(), move::null()); }
    if(list.size() == 0) { return make_result(search::draw_score, move::null()); }
    if(!is_root && ss.is_two_fold(bd.hash())){ return make_result(search::draw_score, move::null()); }
    if(!is_root && bd.is_trivially_drawn()){ return make_result(search::draw_score, move::null()); }
  
    // step 3. initialize move orderer (setting tt move first if applicable)
    // and check for tt entry + tt induced cutoff on nonpv nodes
    const move killer = ss.killer();
    const move follow = ss.follow();
    const move counter = ss.counter();
    
    move_orderer orderer(move_orderer_data{killer, follow, counter, &bd, list, &internal.hh.us(bd.turn())});
    const std::optional<transposition_table_entry> maybe = external.tt -> find(bd.hash());
    if(maybe.has_value()){
      const transposition_table_entry entry = maybe.value();
      const bool is_cutoff = !is_pv &&
        entry.depth() >= depth &&
        (entry.score() >= beta ? (entry.bound() == bound_type::lower) : (entry.bound() == bound_type::upper));
      if(is_cutoff){ return make_result(entry.score(), entry.best_move()); }
      orderer.set_first(entry.best_move());
    }
    
    // step 4. compute static eval and adjust appropriately if there's a tt hit
    const search::score_type static_eval = [&]{
      const search::score_type val = eval.evaluate(bd.turn());
      if(maybe.has_value()){
        if(maybe -> bound() == bound_type::upper && val > maybe -> score()){ return maybe -> score(); }
        if(maybe -> bound() == bound_type::lower && val < maybe -> score()){ return maybe -> score(); }
      }
      return val;
    }();

    // step 5. return static eval if max depth was reached
    if(ss.reached_max_height()){ return make_result(static_eval, move::null()); }
    
    // step 6. add position and static eval to stack
    ss.set_hash(bd.hash()).set_eval(static_eval);
    const bool improving = ss.improving();

    // step 7. static null move pruning
    const bool snm_prune = 
      !is_root && !is_pv && 
      !is_check &&
      depth <= external.constants -> snmp_depth() &&
      static_eval > beta + external.constants -> snmp_margin(improving, depth) &&
      static_eval > ss.effective_mate_score();

    if(snm_prune){ return make_result(static_eval, move::null()); }

    // step 8. null move pruning
    const bool try_nmp = 
      !is_root && !is_pv && 
      !is_check && 
      depth >= external.constants -> nmp_depth() &&
      static_eval > beta &&
      ss.nmp_valid() &&
      bd.has_non_pawn_material();

    if(try_nmp){
      ss.set_played(move::null());
      const search::depth_type R = external.constants -> R(depth);
      const search::depth_type adjusted_depth = std::max(0, depth - R);
      const search::score_type nmp_score = -pv_search<is_pv>(ss.next(), eval, bd.forward(move::null()), -beta, -alpha, adjusted_depth);
      if(nmp_score > beta){ return make_result(nmp_score, move::null()); }
    }
    
    // list of attempted quiets for updating histories
    move_list quiets_tried{};
    
    // move loop
    search::score_type best_score = ss.effective_mate_score();
    move best_move = *list.begin();

    for(const auto& [idx, mv] : orderer){
      assert((mv != move::null()));
      if(!loop.go.load(std::memory_order_relaxed) || best_score >= beta){ break; }
      ss.set_played(mv);
      
      const search::counter_type history_value = internal.hh.us(bd.turn()).compute_value(follow, counter, mv);
      
      const board bd_ = bd.forward(mv);
      
      const bool try_pruning = 
        !is_root && !is_pv && 
        !bd_.is_check() && !is_check &&
        idx != 0 && mv.is_quiet() &&
        best_score > ss.effective_mate_score();
      
      // step 9. pruning
      if(try_pruning){
        const bool history_prune = 
          depth <= external.constants -> history_prune_depth() &&
          history_value <= external.constants -> history_prune_threshold(improving, depth);
        
        if(history_prune){ continue; }
        
        const bool futility_prune = 
          depth <= external.constants -> futility_prune_depth() &&
          static_eval + external.constants -> futility_margin(depth) < alpha;
        
        if(futility_prune){ continue; }
      }

      const nnue::eval<T> eval_ = bd.apply_update(mv, eval);

      // step 10. extensions
      const search::depth_type extension = [&, mv = mv]{
        const bool check_ext = bd.see<search::see_type>(mv) > 0 && bd_.is_check();

        if(check_ext){ return 1; }
        
        const bool history_ext = 
          !is_root && maybe.has_value() && 
          mv == maybe -> best_move() && mv.is_quiet() &&
          depth >= external.constants -> history_extension_depth() &&
          history_value >= external.constants -> history_extension_threshold();
        
        if(history_ext){ return 1; }

        return 0;
      }();
      
      const search::score_type score = [&, this, idx = idx, mv = mv]{
        const search::depth_type next_depth = depth + extension - 1;
        auto full_width = [&]{ return -pv_search<is_pv>(ss.next(), eval_, bd_, -beta, -alpha, next_depth); };
          
        const bool try_lmr = 
          !is_check &&
          (mv.is_quiet() || bd.see<search::see_type>(mv) < 0) &&
          idx != 0 &&
          (depth >= external.constants -> reduce_depth());
        search::score_type zw_score{};
        
        // step 11. late move reductions
        if(try_lmr){
          search::depth_type reduction = external.constants -> reduction(depth, idx);
          
          // adjust reduction
          if(bd_.is_check()){ --reduction; }
          if(bd.is_passed_push(mv)){ --reduction; }
          if(!improving){ ++reduction; }
          if(!is_pv){ ++reduction; }
          if(bd.see<search::see_type>(mv) < 0 && mv.is_quiet()){ ++reduction; }

          if(mv.is_quiet()){ reduction += external.constants -> history_reduction(history_value); }
          
          reduction = std::max(reduction, 0);
          
          const search::depth_type lmr_depth = std::max(1, next_depth - reduction);
          zw_score = -pv_search<false>(ss.next(), eval_, bd_, -alpha - 1, -alpha, lmr_depth);
        }
        
        // search again at full depth if necessary
        if(!try_lmr || (try_lmr && (zw_score > alpha))){
          zw_score = -pv_search<false>(ss.next(), eval_, bd_, -alpha - 1, -alpha, next_depth);
        }
        
        // search again with full window on pv nodes
        const bool interior = zw_score > alpha && zw_score < beta;
        return (interior && is_pv) ? full_width() : zw_score;
      }();

      if(score < beta && mv.is_quiet()){ quiets_tried.add_(mv); }

      if(score > best_score){
        best_score = score;
        best_move = mv;
        if(score > alpha){
          if(score < beta){ alpha = score; }
          if constexpr(is_pv) { ss.prepend_to_pv(mv); }
        }
      }
    }
    
    // step 12. update histories if appropriate and maybe insert a new transposition_table_entry
    if(loop.go.load(std::memory_order_relaxed)){
      if(best_score >= beta){
        const transposition_table_entry entry(bd.hash(), bound_type::lower, best_score, best_move, depth);
        external.tt -> insert(entry);
        if(best_move.is_quiet()){
          internal.hh.us(bd.turn()).update(follow, counter, best_move, quiets_tried, depth);
          ss.set_killer(best_move);
        }
      }else{
        const transposition_table_entry entry(bd.hash(), bound_type::upper, best_score, best_move, depth);
        external.tt-> insert(entry);
      }
    }

    return make_result(best_score, best_move);
  }

  void iterative_deepening_loop_(){
    std::lock_guard search_lck(internal.search_mutex);

    const auto evaluator = [this]{
      nnue::eval<T> result(external.weights);
      internal.stack.root_pos().show_init(result);
      return result;
    }();

    search::score_type alpha = -search::big_number;
    search::score_type beta = search::big_number;
    for(; loop.go && internal.depth < (external.constants -> max_depth()); ++internal.depth){
      // update aspiration window once reasonable evaluation is obtained
      if(internal.depth >= external.constants -> aspiration_depth()){
        const search::score_type previous_score = internal.score;
        alpha = previous_score - search::aspiration_delta;
        beta = previous_score + search::aspiration_delta;
      }

      search::score_type delta = search::aspiration_delta;
      search::depth_type failed_high_count{0};

      for(;;){
        internal.stack.clear_future();

        const search::depth_type adjusted_depth = std::max(1, internal.depth - failed_high_count);
        const auto [search_score, search_move] = pv_search<true, true>(
          search::stack_view::root(internal.stack),
          evaluator, 
          internal.stack.root_pos(), 
          alpha,
          beta,
          adjusted_depth
        );

        if(!loop.go.load()){ break; }
          
        // update aspiration window if failing low or high
        if(search_score <= alpha){
          beta = (alpha + beta) / 2;
          alpha = search_score - delta;
          failed_high_count = 0;
        }else if(search_score >= beta){
          beta = search_score + delta;
          ++failed_high_count;
        }else{
          //store updated information
            
          internal.is_stable.store(
            std::abs(score() - search_score) <= search::stability_threshold && 
            internal.best_move.load() == search_move.data
          );
            
          internal.score.store(search_score);
          internal.best_move.store(search_move.data);
          break;
        }
          
          // exponentially grow window
          delta += delta / 3;
        }
        
        //callback on iteration completion
        if(loop.go){ external.on_iter(*this); }
      }

      // stop search if we reached max_depth (otherwise, go_ is already false)
      loop.go.store(false);
  }
  
  bool is_stable() const { return internal.is_stable.load(); }
  size_t nodes() const { return internal.nodes.load(); }
  search::depth_type depth() const { return internal.depth.load(); }
  move best_move() const { return move{internal.best_move.load()}; }
  search::score_type score() const { return internal.score.load(); }

  void go(const search::depth_type& start_depth){    
    internal.nodes.store(0);
    internal.depth.store(start_depth);
    internal.is_stable.store(false);
    loop.next();
  }

  void stop(){ loop.go.store(false); }

  thread_worker<T, is_active>& set_position(const position_history& hist, const board& bd){
    std::lock_guard search_lck(internal.search_mutex);
    internal.hh.clear();
    internal.stack = search::stack(hist, bd);
    return *this;
  }

  thread_worker(
    const nnue::weights<T>* weights,
    std::shared_ptr<transposition_table> tt,
    std::shared_ptr<search::constants> constants,
    std::function<void(const thread_worker<T, is_active>&)> on_iter = [](auto&&...){}
  ) : 
    external(weights, tt, constants, on_iter),
    loop([this](){ iterative_deepening_loop_(); }) {}
};


template<typename T>
struct worker_pool{
  static constexpr size_t primary_id = 0;
  
  const nnue::weights<T>* weights_;
  std::shared_ptr<transposition_table> tt_{nullptr};
  std::shared_ptr<search::constants> constants_{nullptr};

  std::vector<std::unique_ptr<thread_worker<T>>> pool_{};

  void resize(const size_t& new_size){
    constants_ -> update_(new_size);
    const size_t old_size = pool_.size();
    pool_.resize(new_size);
    for(size_t i(old_size); i < new_size; ++i){
      pool_[i] = std::make_unique<thread_worker<T>>(weights_, tt_, constants_);
    }
  }

  void go(){
    // increment table generation at start of search
    tt_ -> update_gen();
    for(size_t i(0); i < pool_.size(); ++i){
      const search::depth_type start_depth = 1 + static_cast<search::depth_type>(i % 2);
      pool_[i] -> go(start_depth);
    }
  }

  void stop(){
    for(auto& worker : pool_){ worker -> stop(); }
  }

  size_t nodes() const {
    return std::accumulate(pool_.cbegin(), pool_.cend(), static_cast<size_t>(0), [](const size_t& count, const auto& worker){
      return count + worker -> nodes();
    });
  }

  void set_position(const position_history& hist, const board& bd){
    for(auto& worker : pool_){ worker -> set_position(hist, bd); }
  }

  thread_worker<T>& primary_worker(){
    return *pool_[primary_id];
  }

  worker_pool(
    const nnue::weights<T>* weights, 
    size_t hash_table_size,
    std::function<void(const thread_worker<T, true>&)> primary_callback = [](auto&&...){}
  ) : 
      weights_{weights} 
  {
    tt_ = std::make_shared<transposition_table>(hash_table_size);
    constants_ = std::make_shared<search::constants>();
    pool_.push_back(std::make_unique<thread_worker<T>>(weights, tt_, constants_, primary_callback));
  }
};

}<|MERGE_RESOLUTION|>--- conflicted
+++ resolved
@@ -123,12 +123,8 @@
 
     move_orderer orderer(move_orderer_data{move::null(), move::null(), move::null(), &bd, list, &internal.hh.us(bd.turn())});
     
-<<<<<<< HEAD
-    if(const std::optional<transposition_table_entry> maybe = external.tt -> find(bd.hash()); maybe.has_value()){
-=======
     const std::optional<transposition_table_entry> maybe = tt_ -> find(bd.hash());
     if(maybe.has_value()){
->>>>>>> 53c912b9
       const transposition_table_entry entry = maybe.value();
       const bool is_cutoff = 
         (entry.score() >= beta && entry.bound() == bound_type::lower) ||
