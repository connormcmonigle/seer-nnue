--- conflicted
+++ resolved
@@ -354,13 +354,8 @@
     if (try_nmp) {
       ss.set_played(move::null());
       const search::depth_type adjusted_depth = std::max(0, depth - external.constants->nmp_reduction(depth));
-<<<<<<< HEAD
-      const search::score_type nmp_score = -pv_search<is_pv>(ss.next(), eval, bd.forward(move::null()), -beta, -alpha, adjusted_depth, player_from(!bd.turn()));
-      if (nmp_score > beta) { return make_result(nmp_score, move::null()); }
-=======
-      const search::score_type nmp_score = -pv_search<false>(ss.next(), eval, bd.forward(move::null()), -beta, -beta + 1, adjusted_depth);
+      const search::score_type nmp_score = -pv_search<false>(ss.next(), eval, bd.forward(move::null()), -beta, -beta + 1, adjusted_depth, player_from(!bd.turn()));
       if (nmp_score >= beta) { return make_result(nmp_score, move::null()); }
->>>>>>> 9a1cb9d5
     }
 
     // list of attempted quiets for updating histories
@@ -447,7 +442,7 @@
         auto full_width = [&] { return -pv_search<is_pv>(ss.next(), eval_, bd_, -beta, -alpha, next_depth, reducer); };
    
         auto zero_width = [&](const search::depth_type& zw_depth) { 
-          const player_type next_reducer = zw_depth < next_depth ? player_from(bd.turn()) : reducer;
+          const player_type next_reducer = (is_pv || zw_depth < next_depth) ? player_from(bd.turn()) : reducer;
           return -pv_search<false>(ss.next(), eval_, bd_, -alpha - 1, -alpha, zw_depth, next_reducer); 
         };
 
@@ -467,7 +462,7 @@
           if (!is_pv) { ++reduction; }
           if (see_value < 0 && mv.is_quiet()) { ++reduction; }
           
-          // if we're not the reducing player, an errant fail low will, at worst, induce a re-search
+          // if our opponent is the reducing player, an errant fail low will, at worst, induce a re-search
           if (is_player(reducer, !bd.turn())) { ++reduction; }
 
           if (mv.is_quiet()) { reduction += external.constants->history_reduction(history_value); }
