--- conflicted
+++ resolved
@@ -190,15 +190,9 @@
     const move_list list = bd.generate_noisy_moves();
     const bool is_check = bd.is_check();
 
-<<<<<<< HEAD
-    if (list.size() == 0 && is_check) { return ss.effective_mate_score(); }
-    if (ss.is_two_fold(bd.hash())) { return internal.draw_score<search::draw_width>(); }
-    if (bd.is_trivially_drawn()) { return internal.draw_score<search::draw_width>(); }
-=======
     if (list.size() == 0 && is_check) { return ss.loss_score(); }
     if (ss.is_two_fold(bd.hash())) { return search::draw_score; }
     if (bd.is_trivially_drawn()) { return search::draw_score; }
->>>>>>> da75df71
 
     move_orderer orderer(move_orderer_data(&bd, &list, &internal.hh.us(bd.turn())));
 
@@ -304,17 +298,10 @@
     const move_list list = bd.generate_moves();
     const bool is_check = bd.is_check();
 
-<<<<<<< HEAD
-    if (list.size() == 0 && is_check) { return make_result(ss.effective_mate_score(), move::null()); }
-    if (list.size() == 0) { return make_result(internal.draw_score<search::draw_width>(), move::null()); }
-    if (!is_root && ss.is_two_fold(bd.hash())) { return make_result(internal.draw_score<search::draw_width>(), move::null()); }
-    if (!is_root && bd.is_trivially_drawn()) { return make_result(internal.draw_score<search::draw_width>(), move::null()); }
-=======
     if (list.size() == 0 && is_check) { return make_result(ss.loss_score(), move::null()); }
     if (list.size() == 0) { return make_result(search::draw_score, move::null()); }
-    if (!is_root && ss.is_two_fold(bd.hash())) { return make_result(search::draw_score, move::null()); }
+    if (!is_root && ss.is_two_fold(bd.hash())) { return make_result(internal.draw_score<search::draw_width>(), move::null()); }
     if (!is_root && bd.is_trivially_drawn()) { return make_result(search::draw_score, move::null()); }
->>>>>>> da75df71
 
     if constexpr (is_root) {
       if (const syzygy::tb_dtz_result result = syzygy::probe_dtz(bd); result.success) { return make_result(result.score, result.move); }
