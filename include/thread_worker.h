/*
  Seer is a UCI chess engine by Connor McMonigle
  Copyright (C) 2021  Connor McMonigle

  Seer is free software: you can redistribute it and/or modify
  it under the terms of the GNU General Public License as published by
  the Free Software Foundation, either version 3 of the License, or
  (at your option) any later version.

  Seer is distributed in the hope that it will be useful,
  but WITHOUT ANY WARRANTY; without even the implied warranty of
  MERCHANTABILITY or FITNESS FOR A PARTICULAR PURPOSE.  See the
  GNU General Public License for more details.
  You should have received a copy of the GNU General Public License
  along with this program.  If not, see <http://www.gnu.org/licenses/>.
*/

#pragma once

#include <board.h>
#include <eval_cache.h>
#include <history_heuristic.h>
#include <kpt_cache.h>
#include <move.h>
#include <move_orderer.h>
#include <nnue_model.h>
#include <search_constants.h>
#include <search_stack.h>
#include <syzygy.h>
#include <transposition_table.h>

#include <atomic>
#include <condition_variable>
#include <cstring>
#include <functional>
#include <memory>
#include <mutex>
#include <thread>
#include <vector>

namespace chess {

template <bool is_root>
struct pv_search_result {};

template <>
struct pv_search_result<false> {
  using type = search::score_type;
};

template <>
struct pv_search_result<true> {
  using type = std::tuple<search::score_type, move>;
};

template <bool is_root>
using pv_search_result_t = typename pv_search_result<is_root>::type;

template <typename T>
struct internal_state {
  search::stack stack;
  sided_history_heuristic hh;
  eval_cache cache;
  nnue::kpt_cache<typename T::weight_type> kpt_cache;

  std::atomic_bool is_stable{false};
  std::atomic_size_t nodes{};
  std::atomic_size_t tb_hits{};
  std::atomic<search::depth_type> depth{};

  std::atomic<search::score_type> score{};

  std::atomic<move::data_type> best_move{};
  std::atomic<move::data_type> ponder_move{};

  template <size_t N>
  inline bool one_of() const {
    static_assert((N != 0) && ((N & (N - 1)) == 0), "N must be a power of 2");
    constexpr size_t bit_pattern = N - 1;
    return (nodes & bit_pattern) == bit_pattern;
  }

  void reset() {
    stack = search::stack{position_history{}, board::start_pos()};
    hh.clear();
    cache.clear();
    kpt_cache.clear();
    is_stable.store(false);
    nodes.store(0);
    tb_hits.store(0);
    depth.store(0);
    score.store(0);
    best_move.store(move::null().data);
  }

  internal_state(const nnue::weights<typename T::weight_type>* weights)
      : stack{position_history{}, board::start_pos()}, hh{}, cache{}, kpt_cache{weights} {}
};

template <typename T>
struct external_state {
  const nnue::weights<typename T::weight_type>* weights;
  std::shared_ptr<transposition_table> tt;
  std::shared_ptr<search::constants> constants;
  std::function<void(const T&)> on_iter;
  std::function<void(const T&)> on_update;

  external_state(
      const nnue::weights<typename T::weight_type>* weights_,
      std::shared_ptr<transposition_table> tt_,
      std::shared_ptr<search::constants> constants_,
      std::function<void(const T&)>& on_iter_,
      std::function<void(const T&)> on_update_)
      : weights{weights_}, tt{tt_}, constants{constants_}, on_iter{on_iter_}, on_update{on_update_} {}
};

template <bool is_active>
struct controlled_loop {
  std::atomic_bool go_{false};
  std::atomic_bool kill_{false};

  std::mutex control_mutex_{};
  std::condition_variable cv_{};
  std::thread active_;

  bool keep_going() const { return go_.load(std::memory_order_relaxed) && !kill_.load(std::memory_order_relaxed); }

  void loop_(std::function<void()> f) {
    for (;;) {
      if (kill_.load(std::memory_order_relaxed)) { break; }
      std::unique_lock<std::mutex> control_lk(control_mutex_);
      cv_.wait(control_lk, [this] { return go_.load(std::memory_order_relaxed) || kill_.load(std::memory_order_relaxed); });
      f();
      go_.store(false, std::memory_order_relaxed);
    }
  }

  void complete_iter() { go_.store(false, std::memory_order_relaxed); }

  void next(std::function<void()> on_next = [] {}) {
    {
      std::lock_guard<std::mutex> lk(control_mutex_);
      on_next();
      go_.store(true, std::memory_order_relaxed);
    }
    cv_.notify_one();
  }

  controlled_loop<is_active>& operator=(const controlled_loop<is_active>& other) = delete;
  controlled_loop<is_active>& operator=(controlled_loop<is_active>&& other) = delete;
  controlled_loop(const controlled_loop<is_active>& other) = delete;
  controlled_loop(controlled_loop<is_active>&& other) = delete;

  controlled_loop(std::function<void()> f)
      : active_([f, this] {
          (void)this;
          if constexpr (is_active) { loop_(f); }
        }) {}

  ~controlled_loop() {
    kill_.store(true, std::memory_order_relaxed);
    {
      std::lock_guard<std::mutex> lk(control_mutex_);
      kill_.store(true, std::memory_order_relaxed);
    }
    cv_.notify_one();
    active_.join();
  }
};

template <typename T, bool is_active = true>
struct thread_worker {
  using weight_type = T;

  external_state<thread_worker<T, is_active>> external;
  internal_state<thread_worker<T, is_active>> internal;
  controlled_loop<is_active> loop;

  template <bool is_pv, bool use_tt = true>
  search::score_type q_search(
      const search::stack_view& ss,
      const nnue::eval<T>& eval,
      const board& bd,
      search::score_type alpha,
      const search::score_type& beta,
      const search::depth_type& elevation) {
    // callback on entering search function
    const bool should_update = loop.keep_going() && internal.template one_of<search::nodes_per_update>();
    if (should_update) { external.on_update(*this); }

    ++internal.nodes;
    const move_list list = bd.generate_noisy_moves();
    const bool is_check = bd.is_check();

    if (list.size() == 0 && is_check) { return ss.loss_score(); }
    if (ss.is_two_fold(bd.hash())) { return search::draw_score; }
    if (bd.is_trivially_drawn()) { return search::draw_score; }

    move_orderer orderer(move_orderer_data(&bd, &list, &internal.hh.us(bd.turn())));

    const std::optional<transposition_table_entry> maybe = external.tt->find(bd.hash());
    if (maybe.has_value()) {
      const transposition_table_entry entry = maybe.value();
      const bool is_cutoff = (entry.bound() == bound_type::lower && entry.score() >= beta) || (entry.bound() == bound_type::exact) ||
                             (entry.bound() == bound_type::upper && entry.score() <= alpha);
      if (use_tt && is_cutoff) { return entry.score(); }
      orderer.set_first(entry.best_move());
    }

    const auto [static_value, value] = [&] {
      const auto maybe_eval = internal.cache.find(bd.hash());
      const search::score_type static_value = is_check                         ? ss.loss_score() :
                                              !is_pv && maybe_eval.has_value() ? maybe_eval.value() :
<<<<<<< HEAD
                                                                                 eval.evaluate(bd.turn(), internal.kpt_cache.encoding(bd));
=======
                                                                                 eval.evaluate(bd.turn(), bd.phase<T>());
>>>>>>> c236e260

      if (!is_check) { internal.cache.insert(bd.hash(), static_value); }

      search::score_type value = static_value;
      if (use_tt && maybe.has_value()) {
        if (maybe->bound() == bound_type::upper && static_value > maybe->score()) { value = maybe->score(); }
        if (maybe->bound() == bound_type::lower && static_value < maybe->score()) { value = maybe->score(); }
      }

      return std::tuple(static_value, value);
    }();

    if (list.size() == 0 || value >= beta) { return value; }
    if (ss.reached_max_height()) { return value; }

    alpha = std::max(alpha, value);
    search::score_type best_score = value;
    move best_move = move::null();

    ss.set_hash(bd.hash()).set_eval(static_value);
    for (const auto& [idx, mv] : orderer) {
      assert((mv != move::null()));
      if (!loop.keep_going() || best_score >= beta) { break; }

      const search::see_type see_value = bd.see<search::see_type>(mv);

      if (!is_check && see_value < 0) { continue; }

      const bool delta_prune = !is_pv && !is_check && (see_value <= 0) && ((value + external.constants->delta_margin()) < alpha);
      if (delta_prune) { continue; }

      const bool good_capture_prune = !is_pv && !is_check && !maybe.has_value() && see_value >= external.constants->good_capture_prune_see_margin() &&
                                      value + external.constants->good_capture_prune_score_margin() > beta;
      if (good_capture_prune) { return beta; }

      ss.set_played(mv);

      const board bd_ = bd.forward(mv);
      external.tt->prefetch(bd_.hash());

      const nnue::eval<T> eval_ = bd.apply_update(mv, eval);

      const search::score_type score = -q_search<is_pv, use_tt>(ss.next(), eval_, bd_, -beta, -alpha, elevation + 1);

      if (score > best_score) {
        best_score = score;
        best_move = mv;
        if (score > alpha) {
          if (score < beta) { alpha = score; }
          if constexpr (is_pv) { ss.prepend_to_pv(mv); }
        }
      }
    }

    if (use_tt && loop.keep_going()) {
      const bound_type bound = best_score >= beta ? bound_type::lower : bound_type::upper;
      const transposition_table_entry entry(bd.hash(), bound, best_score, best_move, 0);
      external.tt->insert(entry);
    }

    return best_score;
  }

  template <bool is_pv, bool is_root = false>
  auto pv_search(
      const search::stack_view& ss,
      const nnue::eval<T>& eval,
      const board& bd,
      search::score_type alpha,
      const search::score_type& beta,
      search::depth_type depth,
      const player_type& reducer) -> pv_search_result_t<is_root> {
    auto make_result = [](const search::score_type& score, const move& mv) {
      if constexpr (is_root) { return pv_search_result_t<is_root>{score, mv}; }
      if constexpr (!is_root) { return score; }
    };

    static_assert(!is_root || is_pv);
    assert(depth >= 0);

    // callback on entering search function
    const bool should_update = loop.keep_going() && (is_root || internal.template one_of<search::nodes_per_update>());
    if (should_update) { external.on_update(*this); }

    // step 1. drop into qsearch if depth reaches zero
    if (depth <= 0) { return make_result(q_search<is_pv>(ss, eval, bd, alpha, beta, 0), move::null()); }
    ++internal.nodes;

    // step 2. check if node is terminal
    const move_list list = bd.generate_moves();
    const bool is_check = bd.is_check();

    if (list.size() == 0 && is_check) { return make_result(ss.loss_score(), move::null()); }
    if (list.size() == 0) { return make_result(search::draw_score, move::null()); }
    if (!is_root && ss.is_two_fold(bd.hash())) { return make_result(search::draw_score, move::null()); }
    if (!is_root && bd.is_trivially_drawn()) { return make_result(search::draw_score, move::null()); }

    if constexpr (is_root) {
      if (const syzygy::tb_dtz_result result = syzygy::probe_dtz(bd); result.success) { return make_result(result.score, result.move); }
    }

    const search::score_type original_alpha = alpha;

    // step 3. initialize move orderer (setting tt move first if applicable)
    // and check for tt entry + tt induced cutoff on nonpv nodes
    const move killer = ss.killer();
    const move follow = ss.follow();
    const move counter = ss.counter();

    move_orderer orderer(move_orderer_data(&bd, &list, &internal.hh.us(bd.turn())).set_killer(killer).set_follow(follow).set_counter(counter));
    const std::optional<transposition_table_entry> maybe = !ss.has_excluded() ? external.tt->find(bd.hash()) : std::nullopt;
    if (maybe.has_value()) {
      const transposition_table_entry entry = maybe.value();
      const bool is_cutoff = !is_pv && entry.depth() >= depth &&
                             ((entry.bound() == bound_type::lower && entry.score() >= beta) || entry.bound() == bound_type::exact ||
                              (entry.bound() == bound_type::upper && entry.score() <= alpha));
      if (is_cutoff) { return make_result(entry.score(), entry.best_move()); }
      orderer.set_first(entry.best_move());
    }

    if (const syzygy::tb_wdl_result result = syzygy::probe_wdl(bd); !is_root && result.success) {
      ++internal.tb_hits;

      switch (result.wdl) {
        case syzygy::wdl_type::loss: return make_result(ss.loss_score(), move::null());
        case syzygy::wdl_type::draw: return make_result(search::draw_score, move::null());
        case syzygy::wdl_type::win: return make_result(ss.win_score(), move::null());
      }
    }

    // step 4. internal iterative reductions
    const bool should_iir = !maybe.has_value() && !ss.has_excluded() && depth >= external.constants->iir_depth();
    if (should_iir) { --depth; }

    // step 5. compute static eval and adjust appropriately if there's a tt hit
    const auto [static_value, value] = [&] {
      const auto maybe_eval = internal.cache.find(bd.hash());
      const search::score_type static_value = is_check                         ? ss.loss_score() :
                                              !is_pv && maybe_eval.has_value() ? maybe_eval.value() :
<<<<<<< HEAD
                                                                                 eval.evaluate(bd.turn(), internal.kpt_cache.encoding(bd));
=======
                                                                                 eval.evaluate(bd.turn(), bd.phase<T>());
>>>>>>> c236e260

      if (!is_check) { internal.cache.insert(bd.hash(), static_value); }

      search::score_type value = static_value;
      if (maybe.has_value()) {
        if (maybe->bound() == bound_type::upper && static_value > maybe->score()) { value = maybe->score(); }
        if (maybe->bound() == bound_type::lower && static_value < maybe->score()) { value = maybe->score(); }
      }

      return std::tuple(static_value, value);
    }();

    // step 6. return static eval if max depth was reached
    if (ss.reached_max_height()) { return make_result(value, move::null()); }

    // step 7. add position and static eval to stack
    ss.set_hash(bd.hash()).set_eval(static_value);
    const bool improving = !is_check && ss.improving();
    const square_set threatened = bd.them_threat_mask();

    // step 8. static null move pruning
    const bool snm_prune = !is_pv && !ss.has_excluded() && !is_check && depth <= external.constants->snmp_depth() &&
                           value > beta + external.constants->snmp_margin(improving, threatened.any(), depth) && value > ss.loss_score();

    if (snm_prune) { return make_result(value, move::null()); }

    // step 9. prob pruning
    const bool prob_prune = !is_pv && !ss.has_excluded() && maybe.has_value() && depth >= external.constants->prob_prune_depth() &&
                            maybe->best_move().is_capture() && maybe->bound() == bound_type::lower &&
                            maybe->score() > beta + external.constants->prob_prune_margin() &&
                            maybe->depth() + external.constants->prob_prune_depth_margin(improving) >= depth;

    if (prob_prune) { return make_result(beta, move::null()); }

    // step 10. null move pruning
    const bool try_nmp = !is_pv && !ss.has_excluded() && !is_check && depth >= external.constants->nmp_depth() && value > beta && ss.nmp_valid() &&
                         bd.has_non_pawn_material() && (!threatened.any() || depth >= 4) &&
                         (!maybe.has_value() || (maybe->bound() == bound_type::lower && list.has(maybe->best_move()) &&
                                                 bd.see<search::see_type>(maybe->best_move()) <= external.constants->nmp_see_threshold()));

    if (try_nmp) {
      ss.set_played(move::null());
      const search::depth_type adjusted_depth = std::max(0, depth - external.constants->nmp_reduction(depth, beta, value));
      const search::score_type nmp_score =
          -pv_search<false>(ss.next(), eval, bd.forward(move::null()), -beta, -beta + 1, adjusted_depth, player_from(!bd.turn()));
      if (nmp_score >= beta) { return make_result(nmp_score, move::null()); }
    }

    // list of attempted quiets for updating histories
    move_list quiets_tried{};

    // move loop
    search::score_type best_score = ss.loss_score();
    move best_move = *list.begin();

    bool did_double_extend = false;

    for (const auto& [idx, mv] : orderer) {
      assert((mv != move::null()));
      if (!loop.keep_going() || best_score >= beta) { break; }
      if (mv == ss.excluded()) { continue; }
      ss.set_played(mv);

      const search::counter_type history_value = internal.hh.us(bd.turn()).compute_value(history::context{follow, counter}, mv);
      const search::see_type see_value = bd.see<search::see_type>(mv);

      const board bd_ = bd.forward(mv);

      const bool try_pruning = !is_root && !bd_.is_check() && idx >= 2 && best_score > search::max_mate_score;

      // step 11. pruning
      if (try_pruning) {
        const bool lm_prune = depth <= external.constants->lmp_depth() && idx > external.constants->lmp_count(improving, depth);

        if (lm_prune) { break; }

        const bool futility_prune =
            mv.is_quiet() && depth <= external.constants->futility_prune_depth() && value + external.constants->futility_margin(depth) < alpha;

        if (futility_prune) { continue; }

        const bool quiet_see_prune =
            mv.is_quiet() && depth <= external.constants->quiet_see_prune_depth() && see_value < external.constants->quiet_see_prune_threshold(depth);

        if (quiet_see_prune) { continue; }

        const bool noisy_see_prune =
            mv.is_noisy() && depth <= external.constants->noisy_see_prune_depth() && see_value < external.constants->noisy_see_prune_threshold(depth);

        if (noisy_see_prune) { continue; }

        const bool history_prune = mv.is_quiet() && history_value <= external.constants->history_prune_threshold(depth);

        if (history_prune) { continue; }
      }

      external.tt->prefetch(bd_.hash());
      const nnue::eval<T> eval_ = bd.apply_update(mv, eval);

      // step 12. extensions
      const search::depth_type extension = [&, mv = mv] {
        const bool history_ext = !is_root && maybe.has_value() && mv == maybe->best_move() && mv.is_quiet() &&
                                 depth >= external.constants->history_extension_depth() &&
                                 history_value >= external.constants->history_extension_threshold();

        if (history_ext) { return 1; }

        const bool try_singular = !is_root && !ss.has_excluded() && depth >= external.constants->singular_extension_depth() && maybe.has_value() &&
                                  mv == maybe->best_move() && maybe->bound() != bound_type::upper &&
                                  maybe->depth() + external.constants->singular_extension_depth_margin() >= depth;

        if (try_singular) {
          const search::depth_type singular_depth = external.constants->singular_search_depth(depth);
          const search::score_type singular_beta = external.constants->singular_beta(maybe->score(), depth);
          ss.set_excluded(mv);
          const search::score_type excluded_score = pv_search<false>(ss, eval, bd, singular_beta - 1, singular_beta, singular_depth, reducer);
          ss.set_excluded(move::null());
          if (!is_pv && excluded_score + external.constants->singular_double_extension_margin() < singular_beta) {
            did_double_extend = true;
            return 2;
          }
          if (excluded_score < singular_beta) { return 1; }
        }

        return 0;
      }();

      const search::score_type score = [&, this, idx = idx, mv = mv] {
        const search::depth_type next_depth = depth + extension - 1;

        auto full_width = [&] { return -pv_search<is_pv>(ss.next(), eval_, bd_, -beta, -alpha, next_depth, reducer); };

        auto zero_width = [&](const search::depth_type& zw_depth) {
          const player_type next_reducer = (is_pv || zw_depth < next_depth) ? player_from(bd.turn()) : reducer;
          return -pv_search<false>(ss.next(), eval_, bd_, -alpha - 1, -alpha, zw_depth, next_reducer);
        };

        if (is_pv && idx == 0) { return full_width(); }

        search::depth_type lmr_depth;
        search::score_type zw_score;

        // step 13. late move reductions
        const bool try_lmr = !is_check && (mv.is_quiet() || see_value < 0) && idx >= 2 && (depth >= external.constants->reduce_depth());
        if (try_lmr) {
          search::depth_type reduction = external.constants->reduction(depth, idx);

          // adjust reduction
          if (bd_.is_check()) { --reduction; }
          if (bd.is_passed_push(mv)) { --reduction; }
          if (improving) { --reduction; }
          if (!is_pv) { ++reduction; }
          if (did_double_extend) { ++reduction; }
          if (see_value < 0 && mv.is_quiet()) { ++reduction; }

          // if our opponent is the reducing player, an errant fail low will, at worst, induce a re-search
          // this idea is at least similar (maybe equivalent) to the "cutnode idea" found in Stockfish.
          if (is_player(reducer, !bd.turn())) { ++reduction; }

          if (mv.is_quiet()) { reduction += external.constants->history_reduction(history_value); }

          reduction = std::max(0, reduction);

          lmr_depth = std::max(1, next_depth - reduction);
          zw_score = zero_width(lmr_depth);
        }

        // search again at full depth if necessary
        if (!try_lmr || (zw_score > alpha && lmr_depth < next_depth)) { zw_score = zero_width(next_depth); }

        // search again with full window on pv nodes
        return (is_pv && (alpha < zw_score && zw_score < beta)) ? full_width() : zw_score;
      }();

      if (score < beta && mv.is_quiet()) { quiets_tried.add_(mv); }

      if (score > best_score) {
        best_score = score;
        best_move = mv;
        if (score > alpha) {
          if (score < beta) { alpha = score; }
          if constexpr (is_pv) { ss.prepend_to_pv(mv); }
        }
      }
    }

    // step 14. update histories if appropriate and maybe insert a new transposition_table_entry
    if (loop.keep_going() && !ss.has_excluded()) {
      const bound_type bound = [&] {
        if (best_score >= beta) { return bound_type::lower; }
        if (is_pv && best_score > original_alpha) { return bound_type::exact; }
        return bound_type::upper;
      }();

      if (bound == bound_type::lower && best_move.is_quiet()) {
        internal.hh.us(bd.turn()).update(history::context{follow, counter}, best_move, quiets_tried, depth);
        ss.set_killer(best_move);
      }

      const transposition_table_entry entry(bd.hash(), bound, best_score, best_move, depth);
      external.tt->insert(entry);
    }

    return make_result(best_score, best_move);
  }

  void iterative_deepening_loop_() {
    const auto evaluator = [this] {
      nnue::eval<T> result(external.weights);
      internal.stack.root_pos().show_init(result);
      return result;
    }();

    search::score_type alpha = -search::big_number;
    search::score_type beta = search::big_number;
    for (; loop.keep_going(); ++internal.depth) {
      internal.depth = std::min(search::max_depth, internal.depth.load());
      // update aspiration window once reasonable evaluation is obtained
      if (internal.depth >= external.constants->aspiration_depth()) {
        const search::score_type previous_score = internal.score;
        alpha = previous_score - search::aspiration_delta;
        beta = previous_score + search::aspiration_delta;
      }

      search::score_type delta = search::aspiration_delta;
      search::depth_type failed_high_count{0};

      for (;;) {
        internal.stack.clear_future();

        const search::depth_type adjusted_depth = std::max(1, internal.depth - failed_high_count);
        const auto [search_score, search_move] = pv_search<true, true>(
            search::stack_view::root(internal.stack), evaluator, internal.stack.root_pos(), alpha, beta, adjusted_depth, player_type::none);

        if (!loop.keep_going()) { break; }

        // update aspiration window if failing low or high
        if (search_score <= alpha) {
          beta = (alpha + beta) / 2;
          alpha = search_score - delta;
          failed_high_count = 0;
        } else if (search_score >= beta) {
          beta = search_score + delta;
          ++failed_high_count;
        } else {
          // store updated information

          internal.is_stable.store(std::abs(score() - search_score) <= search::stability_threshold && internal.best_move.load() == search_move.data);

          internal.score.store(search_score);
          internal.best_move.store(search_move.data);
          internal.ponder_move.store(internal.stack.ponder_move().data);
          break;
        }

        // exponentially grow window
        delta += delta / 3;
      }

      // callback on iteration completion
      if (loop.keep_going()) { external.on_iter(*this); }
    }
  }

  bool is_stable() const { return internal.is_stable.load(); }
  size_t nodes() const { return internal.nodes.load(); }
  size_t tb_hits() const { return internal.tb_hits.load(); }
  search::depth_type depth() const { return internal.depth.load(); }
  move best_move() const { return move{internal.best_move.load()}; }
  move ponder_move() const { return move{internal.ponder_move.load()}; }

  search::score_type score() const { return internal.score.load(); }

  void go(const position_history& hist, const board& bd, const search::depth_type& start_depth) {
    loop.next([hist, bd, start_depth, this] {
      internal.nodes.store(0);
      internal.tb_hits.store(0);
      internal.depth.store(start_depth);
      internal.is_stable.store(false);
      internal.best_move.store(bd.generate_moves().begin()->data);
      internal.ponder_move.store(move::null().data);
      internal.stack = search::stack(hist, bd);
    });
  }

  void stop() { loop.complete_iter(); }

  thread_worker(
      const nnue::weights<T>* weights,
      std::shared_ptr<transposition_table> tt,
      std::shared_ptr<search::constants> constants,
      std::function<void(const thread_worker<T, is_active>&)> on_iter = [](auto&&...) {},
      std::function<void(const thread_worker<T, is_active>&)> on_update = [](auto&&...) {})
      : external(weights, tt, constants, on_iter, on_update), internal(weights), loop([this] { iterative_deepening_loop_(); }) {}
};

template <typename T>
struct worker_pool {
  static constexpr size_t primary_id = 0;

  const nnue::weights<T>* weights_;
  std::shared_ptr<transposition_table> tt_{nullptr};
  std::shared_ptr<search::constants> constants_{nullptr};

  std::vector<std::unique_ptr<thread_worker<T>>> pool_{};

  void reset() {
    tt_->clear();
    for (auto& worker : pool_) { worker->internal.reset(); };
  }

  void resize(const size_t& new_size) {
    constants_->update_(new_size);
    const size_t old_size = pool_.size();
    pool_.resize(new_size);
    for (size_t i(old_size); i < new_size; ++i) { pool_[i] = std::make_unique<thread_worker<T>>(weights_, tt_, constants_); }
  }

  void go(const position_history& hist, const board& bd) {
    // increment table generation at start of search
    tt_->update_gen();
    for (size_t i(0); i < pool_.size(); ++i) {
      const search::depth_type start_depth = 1 + static_cast<search::depth_type>(i % 2);
      pool_[i]->go(hist, bd, start_depth);
    }
  }

  void stop() {
    for (auto& worker : pool_) { worker->stop(); }
  }

  size_t nodes() const {
    return std::accumulate(
        pool_.begin(), pool_.end(), static_cast<size_t>(0), [](const size_t& count, const auto& worker) { return count + worker->nodes(); });
  }

  size_t tb_hits() const {
    return std::accumulate(
        pool_.begin(), pool_.end(), static_cast<size_t>(0), [](const size_t& count, const auto& worker) { return count + worker->tb_hits(); });
  }

  thread_worker<T>& primary_worker() { return *pool_[primary_id]; }

  worker_pool(
      const nnue::weights<T>* weights,
      size_t hash_table_size,
      std::function<void(const thread_worker<T, true>&)> on_iter = [](auto&&...) {},
      std::function<void(const thread_worker<T, true>&)> on_update = [](auto&&...) {})
      : weights_{weights} {
    tt_ = std::make_shared<transposition_table>(hash_table_size);
    constants_ = std::make_shared<search::constants>();
    pool_.push_back(std::make_unique<thread_worker<T>>(weights, tt_, constants_, on_iter, on_update));
  }
};

}  // namespace chess<|MERGE_RESOLUTION|>--- conflicted
+++ resolved
@@ -209,13 +209,10 @@
 
     const auto [static_value, value] = [&] {
       const auto maybe_eval = internal.cache.find(bd.hash());
-      const search::score_type static_value = is_check                         ? ss.loss_score() :
-                                              !is_pv && maybe_eval.has_value() ? maybe_eval.value() :
-<<<<<<< HEAD
-                                                                                 eval.evaluate(bd.turn(), internal.kpt_cache.encoding(bd));
-=======
-                                                                                 eval.evaluate(bd.turn(), bd.phase<T>());
->>>>>>> c236e260
+      const search::score_type static_value = is_check ? ss.loss_score() :
+                                              !is_pv && maybe_eval.has_value() ?
+                                                         maybe_eval.value() :
+                                                         eval.evaluate(bd.turn(), internal.kpt_cache.encoding(bd), bd.phase<T>());
 
       if (!is_check) { internal.cache.insert(bd.hash(), static_value); }
 
@@ -353,13 +350,10 @@
     // step 5. compute static eval and adjust appropriately if there's a tt hit
     const auto [static_value, value] = [&] {
       const auto maybe_eval = internal.cache.find(bd.hash());
-      const search::score_type static_value = is_check                         ? ss.loss_score() :
-                                              !is_pv && maybe_eval.has_value() ? maybe_eval.value() :
-<<<<<<< HEAD
-                                                                                 eval.evaluate(bd.turn(), internal.kpt_cache.encoding(bd));
-=======
-                                                                                 eval.evaluate(bd.turn(), bd.phase<T>());
->>>>>>> c236e260
+      const search::score_type static_value = is_check ? ss.loss_score() :
+                                              !is_pv && maybe_eval.has_value() ?
+                                                         maybe_eval.value() :
+                                                         eval.evaluate(bd.turn(), internal.kpt_cache.encoding(bd), bd.phase<T>());
 
       if (!is_check) { internal.cache.insert(bd.hash(), static_value); }
 
